// Copyright 2019-2020 Parity Technologies (UK) Ltd.
// This file is part of Parity Bridges Common.

// Parity Bridges Common is free software: you can redistribute it and/or modify
// it under the terms of the GNU General Public License as published by
// the Free Software Foundation, either version 3 of the License, or
// (at your option) any later version.

// Parity Bridges Common is distributed in the hope that it will be useful,
// but WITHOUT ANY WARRANTY; without even the implied warranty of
// MERCHANTABILITY or FITNESS FOR A PARTICULAR PURPOSE.  See the
// GNU General Public License for more details.

// You should have received a copy of the GNU General Public License
// along with Parity Bridges Common.  If not, see <http://www.gnu.org/licenses/>.

#![cfg_attr(not(feature = "std"), no_std)]

use crate::finality::{CachedFinalityVotes, FinalityVotes};
use codec::{Decode, Encode};
use frame_support::{decl_module, decl_storage, traits::Get};
<<<<<<< HEAD
use primitives::{Address, Header, HeaderId, Receipt, H256, U256};
=======
use primitives::{Address, Header, HeaderId, RawTransaction, Receipt, H256, U256};
>>>>>>> 0c4af28e
use sp_runtime::{
	transaction_validity::{
		InvalidTransaction, TransactionLongevity, TransactionPriority, TransactionSource, TransactionValidity,
		UnknownTransaction, ValidTransaction,
	},
	RuntimeDebug,
};
use sp_std::{cmp::Ord, collections::btree_map::BTreeMap, prelude::*};

pub use validators::{ValidatorsConfiguration, ValidatorsSource};

mod error;
mod finality;
mod import;
mod validators;
mod verification;

#[cfg(test)]
mod mock;

/// Maximal number of blocks we're pruning in single import call.
const MAX_BLOCKS_TO_PRUNE_IN_SINGLE_IMPORT: u64 = 8;

/// Authority round engine configuration parameters.
#[derive(Clone, Encode, Decode, PartialEq, RuntimeDebug)]
pub struct AuraConfiguration {
	/// Empty step messages transition block.
	pub empty_steps_transition: u64,
	/// Transition block to strict empty steps validation.
	pub strict_empty_steps_transition: u64,
	/// Monotonic step validation transition block.
	pub validate_step_transition: u64,
	/// Chain score validation transition block.
	pub validate_score_transition: u64,
	/// First block for which a 2/3 quorum (instead of 1/2) is required.
	pub two_thirds_majority_transition: u64,
	/// Minimum gas limit.
	pub min_gas_limit: U256,
	/// Maximum gas limit.
	pub max_gas_limit: U256,
	/// Maximum size of extra data.
	pub maximum_extra_data_size: u64,
}

/// Transaction pool configuration.
///
/// This is used to limit number of unsigned headers transactions in
/// the pool. We never use it to verify signed transactions.
pub struct PoolConfiguration {
	/// Maximal difference between number of header from unsigned transaction
	/// and current best block. This must be selected with caution - the more
	/// is the difference, the more (potentially invalid) transactions could be
	/// accepted to the pool and mined later (filling blocks with spam).
	pub max_future_number_difference: u64,
}

/// Block header as it is stored in the runtime storage.
#[derive(Clone, Encode, Decode, PartialEq, RuntimeDebug)]
pub struct StoredHeader<Submitter> {
	/// Submitter of this header. May be `None` if header has been submitted
	/// using unsigned transaction.
	pub submitter: Option<Submitter>,
	/// The block header itself.
	pub header: Header,
	/// Total difficulty of the chain.
	pub total_difficulty: U256,
	/// The ID of set of validators that is expected to produce direct descendants of
	/// this block. If header enacts new set, this would be the new set. Otherwise
	/// this is the set that has produced the block itself.
	/// The hash is the hash of block where validators set has been enacted.
	pub next_validators_set_id: u64,
	/// Hash of the last block which has **SCHEDULED** validators set change.
	/// Note that signal doesn't mean that the set has been (or ever will be) enacted.
	/// Note that the header may already be pruned.
	pub last_signal_block: Option<HeaderId>,
}

/// Validators set as it is stored in the runtime storage.
#[derive(Encode, Decode, PartialEq, RuntimeDebug)]
#[cfg_attr(test, derive(Clone))]
pub struct ValidatorsSet {
	/// Validators of this set.
	pub validators: Vec<Address>,
	/// Hash of the block where this set has been signalled. None if this is the first set.
	pub signal_block: Option<HeaderId>,
	/// Hash of the block where this set has been enacted.
	pub enact_block: HeaderId,
}

/// Validators set change as it is stored in the runtime storage.
#[derive(Encode, Decode, PartialEq, RuntimeDebug)]
#[cfg_attr(test, derive(Clone))]
pub struct ScheduledChange {
	/// Validators of this set.
	pub validators: Vec<Address>,
	/// Hash of the block which has emitted previous validators change signal.
	pub prev_signal_block: Option<HeaderId>,
}

/// Header that we're importing.
#[derive(RuntimeDebug)]
#[cfg_attr(test, derive(Clone, PartialEq))]
pub struct HeaderToImport<Submitter> {
	/// Header import context,
	pub context: ImportContext<Submitter>,
	/// Should we consider this header as best?
	pub is_best: bool,
	/// The id of the header.
	pub id: HeaderId,
	/// The header itself.
	pub header: Header,
	/// Total chain difficulty at the header.
	pub total_difficulty: U256,
	/// New validators set and the hash of block where it has been scheduled (if applicable).
	/// Some if set is is enacted by this header.
	pub enacted_change: Option<ChangeToEnact>,
	/// Validators set scheduled change, if happened at the header.
	pub scheduled_change: Option<Vec<Address>>,
	/// Finality votes at this header.
	pub finality_votes: FinalityVotes<Submitter>,
}

/// Header that we're importing.
#[derive(RuntimeDebug)]
#[cfg_attr(test, derive(Clone, PartialEq))]
pub struct ChangeToEnact {
	/// The id of the header where change has been scheduled.
	/// None if it is a first set within current `ValidatorsSource`.
	pub signal_block: Option<HeaderId>,
	/// Validators set that is enacted.
	pub validators: Vec<Address>,
}

/// Blocks range that we want to prune.
#[derive(Encode, Decode, Default, RuntimeDebug, Clone, PartialEq)]
struct PruningRange {
	/// Number of the oldest unpruned block(s). This might be the block that we do not
	/// want to prune now (then it is equal to `oldest_block_to_keep`), or block that we
	/// were unable to prune for whatever reason (i.e. if it isn't finalized yet and has
	/// scheduled validators set change).
	pub oldest_unpruned_block: u64,
	/// Number of oldest block(s) that we want to keep. We want to prune blocks in range
	/// [`oldest_unpruned_block`; `oldest_block_to_keep`).
	pub oldest_block_to_keep: u64,
}

/// Header import context.
///
/// The import context contains information needed by the header verification
/// pipeline which is not directly part of the header being imported. This includes
/// information relating to its parent, and the current validator set (which
/// provide _context_ for the current header).
#[derive(RuntimeDebug)]
#[cfg_attr(test, derive(Clone, PartialEq))]
pub struct ImportContext<Submitter> {
	submitter: Option<Submitter>,
	parent_hash: H256,
	parent_header: Header,
	parent_total_difficulty: U256,
	parent_scheduled_change: Option<ScheduledChange>,
	validators_set_id: u64,
	validators_set: ValidatorsSet,
	last_signal_block: Option<HeaderId>,
}

impl<Submitter> ImportContext<Submitter> {
	/// Returns reference to header submitter (if known).
	pub fn submitter(&self) -> Option<&Submitter> {
		self.submitter.as_ref()
	}

	/// Returns reference to parent header.
	pub fn parent_header(&self) -> &Header {
		&self.parent_header
	}

	/// Returns total chain difficulty at parent block.
	pub fn total_difficulty(&self) -> &U256 {
		&self.parent_total_difficulty
	}

	/// Returns the validator set change if the parent header has signaled a change.
	pub fn parent_scheduled_change(&self) -> Option<&ScheduledChange> {
		self.parent_scheduled_change.as_ref()
	}

	/// Returns id of the set of validators.
	pub fn validators_set_id(&self) -> u64 {
		self.validators_set_id
	}

	/// Returns reference to validators set for the block we're going to import.
	pub fn validators_set(&self) -> &ValidatorsSet {
		&self.validators_set
	}

	/// Returns reference to the latest block which has signalled change of validators set.
	/// This may point to parent if parent has signalled change.
	pub fn last_signal_block(&self) -> Option<HeaderId> {
		match self.parent_scheduled_change {
			Some(_) => Some(HeaderId {
				number: self.parent_header.number,
				hash: self.parent_hash,
			}),
			None => self.last_signal_block,
		}
	}

	/// Converts import context into header we're going to import.
	pub fn into_import_header(
		self,
		is_best: bool,
		id: HeaderId,
		header: Header,
		total_difficulty: U256,
		enacted_change: Option<ChangeToEnact>,
		scheduled_change: Option<Vec<Address>>,
		finality_votes: FinalityVotes<Submitter>,
	) -> HeaderToImport<Submitter> {
		HeaderToImport {
			context: self,
			is_best,
			id,
			header,
			total_difficulty,
			enacted_change,
			scheduled_change,
			finality_votes,
		}
	}
}

/// The storage that is used by the client.
///
/// Storage modification must be discarded if block import has failed.
pub trait Storage {
	/// Header submitter identifier.
	type Submitter: Clone + Ord;

	/// Get best known block and total chain difficulty.
	fn best_block(&self) -> (HeaderId, U256);
	/// Get last finalized block.
	fn finalized_block(&self) -> HeaderId;
	/// Get imported header by its hash.
	///
	/// Returns header and its submitter (if known).
	fn header(&self, hash: &H256) -> Option<(Header, Option<Self::Submitter>)>;
	/// Returns latest cached finality votes (if any) for block ancestors, starting
	/// from `parent_hash` block and stopping at genesis block, or block where `stop_at`
	/// returns true.
	fn cached_finality_votes(
		&self,
		parent_hash: &H256,
		stop_at: impl Fn(&H256) -> bool,
	) -> CachedFinalityVotes<Self::Submitter>;
	/// Get header import context by parent header hash.
	fn import_context(
		&self,
		submitter: Option<Self::Submitter>,
		parent_hash: &H256,
	) -> Option<ImportContext<Self::Submitter>>;
	/// Get new validators that are scheduled by given header and hash of the previous
	/// block that has scheduled change.
	fn scheduled_change(&self, hash: &H256) -> Option<ScheduledChange>;
	/// Insert imported header.
	fn insert_header(&mut self, header: HeaderToImport<Self::Submitter>);
	/// Finalize given block and prune schedules pruning of all headers
	/// with number < prune_end.
	///
	/// The headers in the pruning range could be either finalized, or not.
	/// It is the storage duty to ensure that unfinalized headers that have
	/// scheduled changes won't be pruned until they or their competitors
	/// are finalized.
<<<<<<< HEAD
	fn finalize_headers(&mut self, finalized: Option<HeaderId>, prune_end: u64);
}

/// Headers pruning strategy.
pub trait PruningStrategy {
	/// Return upper bound (exclusive) of headers pruning range.
	///
	/// Every value that is returned from this function, must be greater or equal to the
	/// previous value. Otherwise it will be ignored (we can't revert pruning).
	///
	/// Module may prune both finalized and unfinalized blocks. But it can't give any
	/// guarantees on when it will happen. Example: if some unfinalized block at height N
	/// has scheduled validators set change, then the module won't prune any blocks with
	/// number >= N even if strategy allows that.
	fn pruning_upper_bound(best_number: u64, best_finalized_number: u64) -> u64;
=======
	fn finalize_headers(&mut self, finalized: Option<HeaderId>, prune_end: Option<u64>);
>>>>>>> 0c4af28e
}

/// Callbacks for header submission rewards/penalties.
pub trait OnHeadersSubmitted<AccountId> {
	/// Called when valid headers have been submitted.
	///
	/// The submitter **must not** be rewarded for submitting valid headers, because greedy authority
	/// could produce and submit multiple valid headers (without relaying them to other peers) and
	/// get rewarded. Instead, the provider could track submitters and stop rewarding if too many
	/// headers have been submitted without finalization.
	fn on_valid_headers_submitted(submitter: AccountId, useful: u64, useless: u64);
	/// Called when invalid headers have been submitted.
	fn on_invalid_headers_submitted(submitter: AccountId);
	/// Called when earlier submitted headers have been finalized.
	///
	/// finalized is the number of headers that submitter has submitted and which
	/// have been finalized.
	fn on_valid_headers_finalized(submitter: AccountId, finalized: u64);
}

impl<AccountId> OnHeadersSubmitted<AccountId> for () {
	fn on_valid_headers_submitted(_submitter: AccountId, _useful: u64, _useless: u64) {}
	fn on_invalid_headers_submitted(_submitter: AccountId) {}
	fn on_valid_headers_finalized(_submitter: AccountId, _finalized: u64) {}
}

/// The module configuration trait.
pub trait Trait: frame_system::Trait {
	/// Aura configuration.
	type AuraConfiguration: Get<AuraConfiguration>;
	/// Interval (in blocks) for for finality votes caching.
	/// If None, cache is disabled.
	///
	/// Ideally, this should either be None (when we are sure that there won't
	/// be any significant finalization delays), or something that is bit larger
	/// than average finalization delay.
	type FinalityVotesCachingInterval: Get<Option<u64>>;
	/// Validators configuration.
	type ValidatorsConfiguration: Get<validators::ValidatorsConfiguration>;

	/// Interval (in blocks) for for finality votes caching.
	/// If None, cache is disabled.
	///
	/// Ideally, this should either be None (when we are sure that there won't
	/// be any significant finalization delays), or something that is bit larger
	/// than average finalization delay.
	type FinalityVotesCachingInterval: Get<Option<u64>>;
	/// Headers pruning strategy.
	type PruningStrategy: PruningStrategy;

	/// Handler for headers submission result.
	type OnHeadersSubmitted: OnHeadersSubmitted<Self::AccountId>;
}

decl_module! {
	pub struct Module<T: Trait> for enum Call where origin: T::Origin {
		/// Import single Aura header. Requires transaction to be **UNSIGNED**.
		#[weight = 0] // TODO: update me (https://github.com/paritytech/parity-bridges-common/issues/78)
		pub fn import_unsigned_header(origin, header: Header, receipts: Option<Vec<Receipt>>) {
			frame_system::ensure_none(origin)?;

			import::import_header::<_, T::PruningStrategy>(
				&mut BridgeStorage::<T>::new(),
				&T::AuraConfiguration::get(),
				&T::ValidatorsConfiguration::get(),
				None,
				header,
				receipts,
			).map_err(|e| e.msg())?;
		}

		/// Import Aura chain headers in a single **SIGNED** transaction.
		/// Ignores non-fatal errors (like when known header is provided), rewards
		/// for successful headers import and penalizes for fatal errors.
		///
		/// This should be used with caution - passing too many headers could lead to
		/// enormous block production/import time.
		#[weight = 0] // TODO: update me (https://github.com/paritytech/parity-bridges-common/issues/78)
		pub fn import_signed_headers(origin, headers_with_receipts: Vec<(Header, Option<Vec<Receipt>>)>) {
			let submitter = frame_system::ensure_signed(origin)?;
			let mut finalized_headers = BTreeMap::new();
			let import_result = import::import_headers::<_, T::PruningStrategy>(
				&mut BridgeStorage::<T>::new(),
				&T::AuraConfiguration::get(),
				&T::ValidatorsConfiguration::get(),
				Some(submitter.clone()),
				headers_with_receipts,
				&mut finalized_headers,
			);

			// if we have finalized some headers, we will reward their submitters even
			// if current submitter has provided some invalid headers
			for (f_submitter, f_count) in finalized_headers {
				T::OnHeadersSubmitted::on_valid_headers_finalized(
					f_submitter,
					f_count,
				);
			}

			// now track/penalize current submitter for providing new headers
			match import_result {
				Ok((useful, useless)) =>
					T::OnHeadersSubmitted::on_valid_headers_submitted(submitter, useful, useless),
				Err(error) => {
					// even though we may have accept some headers, we do not want to reward someone
					// who provides invalid headers
					T::OnHeadersSubmitted::on_invalid_headers_submitted(submitter);
					return Err(error.msg().into());
				},
			}
		}
	}
}

decl_storage! {
	trait Store for Module<T: Trait> as Bridge {
		/// Best known block.
		BestBlock: (HeaderId, U256);
		/// Best finalized block.
		FinalizedBlock: HeaderId;
		/// Range of blocks that we want to prune.
		BlocksToPrune: PruningRange;
		/// Map of imported headers by hash.
		Headers: map hasher(identity) H256 => Option<StoredHeader<T::AccountId>>;
		/// Map of imported header hashes by number.
		HeadersByNumber: map hasher(blake2_128_concat) u64 => Option<Vec<H256>>;
		/// Map of cached finality data by header hash.
		FinalityCache: map hasher(identity) H256 => Option<FinalityVotes<T::AccountId>>;
		/// The ID of next validator set.
		NextValidatorsSetId: u64;
		/// Map of validators sets by their id.
		ValidatorsSets: map hasher(twox_64_concat) u64 => Option<ValidatorsSet>;
		/// Validators sets reference count. Each header that is authored by this set increases
		/// the reference count. When we prune this header, we decrease the reference count.
		/// When it reaches zero, we are free to prune validator set as well.
		ValidatorsSetsRc: map hasher(twox_64_concat) u64 => Option<u64>;
		/// Map of validators set changes scheduled by given header.
		ScheduledChanges: map hasher(identity) H256 => Option<ScheduledChange>;
	}
	add_extra_genesis {
		config(initial_header): Header;
		config(initial_difficulty): U256;
		config(initial_validators): Vec<Address>;
		build(|config| {
			// the initial blocks should be selected so that:
			// 1) it doesn't signal validators changes;
			// 2) there are no scheduled validators changes from previous blocks;
			// 3) (implied) all direct children of initial block are authred by the same validators set.

			assert!(
				!config.initial_validators.is_empty(),
				"Initial validators set can't be empty",
			);

			let initial_hash = config.initial_header.compute_hash();
			let initial_id = HeaderId {
				number: config.initial_header.number,
				hash: initial_hash,
			};
			BestBlock::put((initial_id, config.initial_difficulty));
			FinalizedBlock::put(initial_id);
			BlocksToPrune::put(PruningRange {
				oldest_unpruned_block: config.initial_header.number,
				oldest_block_to_keep: config.initial_header.number,
			});
			HeadersByNumber::insert(config.initial_header.number, vec![initial_hash]);
			Headers::<T>::insert(initial_hash, StoredHeader {
				submitter: None,
				header: config.initial_header.clone(),
				total_difficulty: config.initial_difficulty,
				next_validators_set_id: 0,
				last_signal_block: None,
			});
			NextValidatorsSetId::put(1);
			ValidatorsSets::insert(0, ValidatorsSet {
				validators: config.initial_validators.clone(),
				signal_block: None,
				enact_block: initial_id,
			});
			ValidatorsSetsRc::insert(0, 1);
		})
	}
}

impl<T: Trait> Module<T> {
	/// Returns number and hash of the best block known to the bridge module.
	/// The caller should only submit `import_header` transaction that makes
	/// (or leads to making) other header the best one.
	pub fn best_block() -> HeaderId {
		BridgeStorage::<T>::new().best_block().0
	}

	/// Returns true if the import of given block requires transactions receipts.
	pub fn is_import_requires_receipts(header: Header) -> bool {
		import::header_import_requires_receipts(&BridgeStorage::<T>::new(), &T::ValidatorsConfiguration::get(), &header)
	}

	/// Returns true if header is known to the runtime.
	pub fn is_known_block(hash: H256) -> bool {
		BridgeStorage::<T>::new().header(&hash).is_some()
	}

	/// Verify that transaction is included into given finalized block.
	pub fn verify_transaction_finalized(block: H256, tx_index: u64, proof: &Vec<RawTransaction>) -> bool {
		crate::verify_transaction_finalized(&BridgeStorage::<T>::new(), block, tx_index, proof)
	}
}

impl<T: Trait> frame_support::unsigned::ValidateUnsigned for Module<T> {
	type Call = Call<T>;

	fn validate_unsigned(_source: TransactionSource, call: &Self::Call) -> TransactionValidity {
		match *call {
			Self::Call::import_unsigned_header(ref header, ref receipts) => {
				let accept_result = verification::accept_aura_header_into_pool(
					&BridgeStorage::<T>::new(),
					&T::AuraConfiguration::get(),
					&T::ValidatorsConfiguration::get(),
					&pool_configuration(),
					header,
					receipts.as_ref(),
				);

				match accept_result {
					Ok((requires, provides)) => Ok(ValidTransaction {
						priority: TransactionPriority::max_value(),
						requires,
						provides,
						longevity: TransactionLongevity::max_value(),
						propagate: true,
					}),
					// UnsignedTooFarInTheFuture is the special error code used to limit
					// number of transactions in the pool - we do not want to ban transaction
					// in this case (see verification.rs for details)
					Err(error::Error::UnsignedTooFarInTheFuture) => {
						UnknownTransaction::Custom(error::Error::UnsignedTooFarInTheFuture.code()).into()
					}
					Err(error) => InvalidTransaction::Custom(error.code()).into(),
				}
			}
			_ => InvalidTransaction::Call.into(),
		}
	}
}

/// Runtime bridge storage.
#[derive(Default)]
struct BridgeStorage<T>(sp_std::marker::PhantomData<T>);

impl<T: Trait> BridgeStorage<T> {
	/// Create new BridgeStorage.
	pub fn new() -> Self {
		BridgeStorage(sp_std::marker::PhantomData::<T>::default())
	}

	/// Prune old blocks.
	fn prune_blocks(&self, mut max_blocks_to_prune: u64, finalized_number: u64, prune_end: u64) {
		let pruning_range = BlocksToPrune::get();
		let mut new_pruning_range = pruning_range.clone();

		// update oldest block we want to keep
		if prune_end > new_pruning_range.oldest_block_to_keep {
			new_pruning_range.oldest_block_to_keep = prune_end;
		}

		// start pruning blocks
		let begin = new_pruning_range.oldest_unpruned_block;
		let end = new_pruning_range.oldest_block_to_keep;
		for number in begin..end {
			// if we can't prune anything => break
			if max_blocks_to_prune == 0 {
				break;
			}

			// read hashes of blocks with given number and try to prune these blocks
			let blocks_at_number = HeadersByNumber::take(number);
			if let Some(mut blocks_at_number) = blocks_at_number {
				self.prune_blocks_by_hashes(
					&mut max_blocks_to_prune,
					finalized_number,
					number,
					&mut blocks_at_number,
				);

				// if we haven't pruned all blocks, remember unpruned
				if !blocks_at_number.is_empty() {
					HeadersByNumber::insert(number, blocks_at_number);
					break;
				}
			}

			// we have pruned all headers at number
			new_pruning_range.oldest_unpruned_block = number + 1;
		}

		// update pruning range in storage
		if pruning_range != new_pruning_range {
			BlocksToPrune::put(new_pruning_range);
		}
	}

	/// Prune old blocks with given hashes.
	fn prune_blocks_by_hashes(
		&self,
		max_blocks_to_prune: &mut u64,
		finalized_number: u64,
		number: u64,
		blocks_at_number: &mut Vec<H256>,
	) {
		// ensure that unfinalized headers we want to prune do not have scheduled changes
		if number > finalized_number {
			if blocks_at_number
				.iter()
				.any(|block| ScheduledChanges::contains_key(block))
			{
				return;
			}
		}

		// physically remove headers and (probably) obsolete validators sets
		while let Some(hash) = blocks_at_number.pop() {
			let header = Headers::<T>::take(&hash);
			ScheduledChanges::remove(hash);
			FinalityCache::<T>::remove(hash);
			if let Some(header) = header {
				ValidatorsSetsRc::mutate(header.next_validators_set_id, |rc| match *rc {
					Some(rc) if rc > 1 => Some(rc - 1),
					_ => None,
				});
			}

			// check if we have already pruned too much headers in this call
			*max_blocks_to_prune -= 1;
			if *max_blocks_to_prune == 0 {
				return;
			}
		}
	}
}

impl<T: Trait> Storage for BridgeStorage<T> {
	type Submitter = T::AccountId;

	fn best_block(&self) -> (HeaderId, U256) {
		BestBlock::get()
	}

	fn finalized_block(&self) -> HeaderId {
		FinalizedBlock::get()
	}

	fn header(&self, hash: &H256) -> Option<(Header, Option<Self::Submitter>)> {
		Headers::<T>::get(hash).map(|header| (header.header, header.submitter))
	}

	fn cached_finality_votes(
		&self,
		parent_hash: &H256,
		stop_at: impl Fn(&H256) -> bool,
	) -> CachedFinalityVotes<Self::Submitter> {
		let mut votes = CachedFinalityVotes::default();
		let mut current_hash = *parent_hash;
		loop {
			if stop_at(&current_hash) {
				return votes;
			}

			let cached_votes = FinalityCache::<T>::get(&current_hash);
			if let Some(cached_votes) = cached_votes {
				votes.votes = Some(cached_votes);
				return votes;
			}

			let header = match Headers::<T>::get(&current_hash) {
				Some(header) if header.header.number != 0 => header,
				_ => return votes,
			};
			let parent_hash = header.header.parent_hash;
			let current_id = HeaderId {
				number: header.header.number,
				hash: current_hash,
			};
			votes
				.unaccounted_ancestry
				.push_back((current_id, header.submitter, header.header));

			current_hash = parent_hash;
		}
	}

	fn import_context(
		&self,
		submitter: Option<Self::Submitter>,
		parent_hash: &H256,
	) -> Option<ImportContext<Self::Submitter>> {
		Headers::<T>::get(parent_hash).map(|parent_header| {
			let validators_set = ValidatorsSets::get(parent_header.next_validators_set_id)
				.expect("validators set is only pruned when last ref is pruned; there is a ref; qed");
			let parent_scheduled_change = ScheduledChanges::get(parent_hash);
			ImportContext {
				submitter,
				parent_hash: *parent_hash,
				parent_header: parent_header.header,
				parent_total_difficulty: parent_header.total_difficulty,
				parent_scheduled_change,
				validators_set_id: parent_header.next_validators_set_id,
				validators_set,
				last_signal_block: parent_header.last_signal_block,
			}
		})
	}

	fn scheduled_change(&self, hash: &H256) -> Option<ScheduledChange> {
		ScheduledChanges::get(hash)
	}

	fn insert_header(&mut self, header: HeaderToImport<Self::Submitter>) {
		if header.is_best {
			BestBlock::put((header.id, header.total_difficulty));
		}
		if let Some(scheduled_change) = header.scheduled_change {
			ScheduledChanges::insert(
				&header.id.hash,
				ScheduledChange {
					validators: scheduled_change,
					prev_signal_block: header.context.last_signal_block,
				},
			);
		}
		let next_validators_set_id = match header.enacted_change {
			Some(enacted_change) => {
				let next_validators_set_id = NextValidatorsSetId::mutate(|set_id| {
					let next_set_id = *set_id;
					*set_id += 1;
					next_set_id
				});
				ValidatorsSets::insert(
					next_validators_set_id,
					ValidatorsSet {
						validators: enacted_change.validators,
						enact_block: header.id,
						signal_block: enacted_change.signal_block,
					},
				);
				ValidatorsSetsRc::insert(next_validators_set_id, 1);
				next_validators_set_id
			}
			None => {
				ValidatorsSetsRc::mutate(header.context.validators_set_id, |rc| {
					*rc = Some(rc.map(|rc| rc + 1).unwrap_or(1));
					*rc
				});
				header.context.validators_set_id
			}
		};

		let finality_votes_caching_interval = T::FinalityVotesCachingInterval::get();
		if let Some(finality_votes_caching_interval) = finality_votes_caching_interval {
			let cache_entry_required = header.id.number != 0 && header.id.number % finality_votes_caching_interval == 0;
			if cache_entry_required {
				FinalityCache::<T>::insert(header.id.hash, header.finality_votes);
			}
		}

<<<<<<< HEAD
=======
		frame_support::debug::trace!(
			target: "runtime",
			"Inserting PoA header: ({}, {})",
			header.header.number,
			header.id.hash,
		);

>>>>>>> 0c4af28e
		let last_signal_block = header.context.last_signal_block();
		HeadersByNumber::append(header.id.number, header.id.hash);
		Headers::<T>::insert(
			&header.id.hash,
			StoredHeader {
				submitter: header.context.submitter,
				header: header.header,
				total_difficulty: header.total_difficulty,
				next_validators_set_id,
				last_signal_block,
			},
		);
	}

<<<<<<< HEAD
	fn finalize_headers(&mut self, finalized: Option<HeaderId>, prune_end: u64) {
=======
	fn finalize_headers(&mut self, finalized: Option<HeaderId>, prune_end: Option<u64>) {
>>>>>>> 0c4af28e
		// remember just finalized block
		let finalized_number = finalized
			.as_ref()
			.map(|f| f.number)
			.unwrap_or_else(|| FinalizedBlock::get().number);
		if let Some(finalized) = finalized {
			frame_support::debug::trace!(
				target: "runtime",
				"Finalizing PoA header: ({}, {})",
				finalized.number,
				finalized.hash,
			);

			FinalizedBlock::put(finalized);
		}

		// and now prune headers if we need to
		self.prune_blocks(MAX_BLOCKS_TO_PRUNE_IN_SINGLE_IMPORT, finalized_number, prune_end);
	}
}

/// Verify that transaction is included into given finalized block.
pub fn verify_transaction_finalized<S: Storage>(
	storage: &S,
	block: H256,
	tx_index: u64,
	proof: &Vec<RawTransaction>,
) -> bool {
	if tx_index >= proof.len() as _ {
		return false;
	}

	let header = match storage.header(&block) {
		Some((header, _)) => header,
		None => return false,
	};
	let finalized = storage.finalized_block();

	// if header is not yet finalized => return
	if header.number > finalized.number {
		return false;
	}

	// check if header is actually finalized
	let is_finalized = match header.number < finalized.number {
		true => ancestry(storage, finalized.hash)
			.skip_while(|(_, ancestor)| ancestor.number > header.number)
			.filter(|&(ancestor_hash, _)| ancestor_hash == block)
			.next()
			.is_some(),
		false => block == finalized.hash,
	};
	if !is_finalized {
		return false;
	}

	header.verify_transactions_root(proof)
}

/// Transaction pool configuration.
fn pool_configuration() -> PoolConfiguration {
	PoolConfiguration {
		max_future_number_difference: 10,
	}
}

/// Return iterator of given header ancestors.
fn ancestry<'a, S: Storage>(storage: &'a S, mut parent_hash: H256) -> impl Iterator<Item = (H256, Header)> + 'a {
	sp_std::iter::from_fn(move || {
		let (header, _) = storage.header(&parent_hash)?;
		if header.number == 0 {
			return None;
		}

		let hash = parent_hash;
		parent_hash = header.parent_hash;
		Some((hash, header))
	})
}

#[cfg(test)]
pub(crate) mod tests {
	use super::*;
	use crate::finality::FinalityAncestor;
	use crate::mock::{
		block_i, custom_block_i, custom_test_ext, genesis, insert_header, validators, validators_addresses, TestRuntime,
	};
<<<<<<< HEAD
=======
	use primitives::compute_merkle_root;

	fn example_tx() -> Vec<u8> {
		vec![42]
	}

	fn example_header() -> Header {
		let mut header = Header::default();
		header.number = 2;
		header.transactions_root = compute_merkle_root(vec![example_tx()].into_iter());
		header.parent_hash = example_header_parent().compute_hash();
		header
	}

	fn example_header_parent() -> Header {
		let mut header = Header::default();
		header.number = 1;
		header.transactions_root = compute_merkle_root(vec![example_tx()].into_iter());
		header.parent_hash = genesis().compute_hash();
		header
	}
>>>>>>> 0c4af28e

	fn with_headers_to_prune<T>(f: impl Fn(BridgeStorage<TestRuntime>) -> T) -> T {
		custom_test_ext(genesis(), validators_addresses(3)).execute_with(|| {
			let validators = validators(3);
			for i in 1..10 {
				let mut headers_by_number = Vec::with_capacity(5);
				for j in 0..5 {
					let header = custom_block_i(i, &validators, |header| {
						header.gas_limit = header.gas_limit + U256::from(j);
					});
					let hash = header.compute_hash();
					headers_by_number.push(hash);
					Headers::<TestRuntime>::insert(
						hash,
						StoredHeader {
							submitter: None,
							header: header,
							total_difficulty: 0.into(),
							next_validators_set_id: 0,
							last_signal_block: None,
						},
					);

					if i == 7 && j == 1 {
						ScheduledChanges::insert(
							hash,
							ScheduledChange {
								validators: validators_addresses(5),
								prev_signal_block: None,
							},
						);
					}
				}
				HeadersByNumber::insert(i, headers_by_number);
			}

			f(BridgeStorage::new())
		})
	}

	#[test]
	fn blocks_are_not_pruned_if_range_is_empty() {
		with_headers_to_prune(|storage| {
			BlocksToPrune::put(PruningRange {
				oldest_unpruned_block: 5,
				oldest_block_to_keep: 5,
			});

			// try to prune blocks [5; 10)
			storage.prune_blocks(0xFFFF, 10, 5);
			assert_eq!(HeadersByNumber::get(&5).unwrap().len(), 5);
			assert_eq!(
				BlocksToPrune::get(),
				PruningRange {
					oldest_unpruned_block: 5,
					oldest_block_to_keep: 5,
				},
			);
		});
	}

	#[test]
	fn blocks_to_prune_never_shrinks_from_the_end() {
		with_headers_to_prune(|storage| {
			BlocksToPrune::put(PruningRange {
				oldest_unpruned_block: 0,
				oldest_block_to_keep: 5,
			});

			// try to prune blocks [5; 10)
			storage.prune_blocks(0xFFFF, 10, 3);
			assert_eq!(
				BlocksToPrune::get(),
				PruningRange {
					oldest_unpruned_block: 5,
					oldest_block_to_keep: 5,
				},
			);
		});
	}

	#[test]
	fn blocks_are_not_pruned_if_limit_is_zero() {
		with_headers_to_prune(|storage| {
			// try to prune blocks [0; 10)
			storage.prune_blocks(0, 10, 10);
			assert!(HeadersByNumber::get(&0).is_some());
			assert!(HeadersByNumber::get(&1).is_some());
			assert!(HeadersByNumber::get(&2).is_some());
			assert!(HeadersByNumber::get(&3).is_some());
			assert_eq!(
				BlocksToPrune::get(),
				PruningRange {
					oldest_unpruned_block: 0,
					oldest_block_to_keep: 10,
				},
			);
		});
	}

	#[test]
	fn blocks_are_pruned_if_limit_is_non_zero() {
		with_headers_to_prune(|storage| {
			// try to prune blocks [0; 10)
			storage.prune_blocks(7, 10, 10);
			// 1 headers with number = 0 is pruned (1 total)
			assert!(HeadersByNumber::get(&0).is_none());
			// 5 headers with number = 1 are pruned (6 total)
			assert!(HeadersByNumber::get(&1).is_none());
			// 1 header with number = 2 are pruned (7 total)
			assert_eq!(HeadersByNumber::get(&2).unwrap().len(), 4);
			assert_eq!(
				BlocksToPrune::get(),
				PruningRange {
					oldest_unpruned_block: 2,
					oldest_block_to_keep: 10,
				},
			);

			// try to prune blocks [2; 10)
			storage.prune_blocks(11, 10, 10);
			// 4 headers with number = 2 are pruned (4 total)
			assert!(HeadersByNumber::get(&2).is_none());
			// 5 headers with number = 3 are pruned (9 total)
			assert!(HeadersByNumber::get(&3).is_none());
			// 2 headers with number = 4 are pruned (11 total)
			assert_eq!(HeadersByNumber::get(&4).unwrap().len(), 3);
			assert_eq!(
				BlocksToPrune::get(),
				PruningRange {
					oldest_unpruned_block: 4,
					oldest_block_to_keep: 10,
				},
			);
		});
	}

	#[test]
	fn pruning_stops_on_unfainalized_block_with_scheduled_change() {
		with_headers_to_prune(|storage| {
			// try to prune blocks [0; 10)
			// last finalized block is 5
			// and one of blocks#7 has scheduled change
			// => we won't prune any block#7 at all
			storage.prune_blocks(0xFFFF, 5, 10);
			assert!(HeadersByNumber::get(&0).is_none());
			assert!(HeadersByNumber::get(&1).is_none());
			assert!(HeadersByNumber::get(&2).is_none());
			assert!(HeadersByNumber::get(&3).is_none());
			assert!(HeadersByNumber::get(&4).is_none());
			assert!(HeadersByNumber::get(&5).is_none());
			assert!(HeadersByNumber::get(&6).is_none());
			assert_eq!(HeadersByNumber::get(&7).unwrap().len(), 5);
			assert_eq!(
				BlocksToPrune::get(),
				PruningRange {
					oldest_unpruned_block: 7,
					oldest_block_to_keep: 10,
				},
			);
		});
	}

	#[test]
	fn finality_votes_are_cached() {
		custom_test_ext(genesis(), validators_addresses(3)).execute_with(|| {
			let mut storage = BridgeStorage::<TestRuntime>::new();
			let interval = <TestRuntime as Trait>::FinalityVotesCachingInterval::get().unwrap();

			// for all headers with number < interval, cache entry is not created
			let validators = validators(3);
			for i in 1..interval {
				let header = block_i(i, &validators);
				let id = header.compute_id();
				insert_header(&mut storage, header);
				assert_eq!(FinalityCache::<TestRuntime>::get(&id.hash), None);
			}

			// for header with number = interval, cache entry is created
			let header_with_entry = block_i(interval, &validators);
			let header_with_entry_hash = header_with_entry.compute_hash();
			insert_header(&mut storage, header_with_entry);
			assert_eq!(
				FinalityCache::<TestRuntime>::get(&header_with_entry_hash),
				Some(Default::default()),
			);

			// when we later prune this header, cache entry is removed
			BlocksToPrune::put(PruningRange {
				oldest_unpruned_block: interval - 1,
				oldest_block_to_keep: interval - 1,
			});
<<<<<<< HEAD
			storage.finalize_headers(None, interval + 1);
=======
			storage.finalize_headers(None, Some(interval + 1));
>>>>>>> 0c4af28e
			assert_eq!(FinalityCache::<TestRuntime>::get(&header_with_entry_hash), None);
		});
	}

	#[test]
	fn cached_finality_votes_finds_entry() {
		custom_test_ext(genesis(), validators_addresses(3)).execute_with(|| {
			// insert 5 headers
			let validators = validators(3);
			let mut storage = BridgeStorage::<TestRuntime>::new();
			let mut headers = Vec::new();
			for i in 1..5 {
				let header = block_i(i, &validators);
				headers.push(header.clone());
				insert_header(&mut storage, header);
			}

			// when inserting header#6, entry isn't found
			let hash5 = headers.last().unwrap().compute_hash();
			assert_eq!(
				storage.cached_finality_votes(&hash5, |_| false),
				CachedFinalityVotes {
					unaccounted_ancestry: headers
						.iter()
						.map(|header| (header.compute_id(), None, header.clone(),))
						.rev()
						.collect(),
					votes: None,
				},
			);

			// let's now create entry at #3
			let hash3 = headers[2].compute_hash();
			let votes_at_3 = FinalityVotes {
				votes: vec![([42; 20].into(), 21)].into_iter().collect(),
				ancestry: vec![FinalityAncestor {
					id: HeaderId {
						number: 100,
						hash: Default::default(),
					},
					..Default::default()
				}]
				.into_iter()
				.collect(),
			};
			FinalityCache::<TestRuntime>::insert(hash3, votes_at_3.clone());

			// searching at #6 again => entry is found
			assert_eq!(
				storage.cached_finality_votes(&hash5, |_| false),
				CachedFinalityVotes {
					unaccounted_ancestry: headers
						.iter()
						.skip(3)
						.map(|header| (header.compute_id(), None, header.clone(),))
						.rev()
						.collect(),
					votes: Some(votes_at_3),
				},
			);
		});
	}
<<<<<<< HEAD
=======

	#[test]
	fn verify_transaction_finalized_works_for_best_finalized_header() {
		custom_test_ext(example_header(), validators_addresses(3)).execute_with(|| {
			let storage = BridgeStorage::<TestRuntime>::new();
			assert_eq!(
				verify_transaction_finalized(&storage, example_header().compute_hash(), 0, &vec![example_tx()],),
				true,
			);
		});
	}

	#[test]
	fn verify_transaction_finalized_works_for_best_finalized_header_ancestor() {
		custom_test_ext(genesis(), validators_addresses(3)).execute_with(|| {
			let mut storage = BridgeStorage::<TestRuntime>::new();
			insert_header(&mut storage, example_header_parent());
			insert_header(&mut storage, example_header());
			storage.finalize_headers(Some(example_header().compute_id()), None);
			assert_eq!(
				verify_transaction_finalized(&storage, example_header_parent().compute_hash(), 0, &vec![example_tx()],),
				true,
			);
		});
	}

	#[test]
	fn verify_transaction_finalized_rejects_proof_with_missing_tx() {
		custom_test_ext(example_header(), validators_addresses(3)).execute_with(|| {
			let storage = BridgeStorage::<TestRuntime>::new();
			assert_eq!(
				verify_transaction_finalized(&storage, example_header().compute_hash(), 1, &vec![],),
				false,
			);
		});
	}

	#[test]
	fn verify_transaction_finalized_rejects_unknown_header() {
		custom_test_ext(genesis(), validators_addresses(3)).execute_with(|| {
			let storage = BridgeStorage::<TestRuntime>::new();
			assert_eq!(
				verify_transaction_finalized(&storage, example_header().compute_hash(), 1, &vec![],),
				false,
			);
		});
	}

	#[test]
	fn verify_transaction_finalized_rejects_unfinalized_header() {
		custom_test_ext(genesis(), validators_addresses(3)).execute_with(|| {
			let mut storage = BridgeStorage::<TestRuntime>::new();
			insert_header(&mut storage, example_header_parent());
			insert_header(&mut storage, example_header());
			assert_eq!(
				verify_transaction_finalized(&storage, example_header().compute_hash(), 0, &vec![example_tx()],),
				false,
			);
		});
	}

	#[test]
	fn verify_transaction_finalized_rejects_finalized_header_sibling() {
		custom_test_ext(genesis(), validators_addresses(3)).execute_with(|| {
			let mut finalized_header_sibling = example_header();
			finalized_header_sibling.timestamp = 1;
			let finalized_header_sibling_hash = finalized_header_sibling.compute_hash();

			let mut storage = BridgeStorage::<TestRuntime>::new();
			insert_header(&mut storage, example_header_parent());
			insert_header(&mut storage, example_header());
			insert_header(&mut storage, finalized_header_sibling);
			storage.finalize_headers(Some(example_header().compute_id()), None);
			assert_eq!(
				verify_transaction_finalized(&storage, finalized_header_sibling_hash, 0, &vec![example_tx()],),
				false,
			);
		});
	}

	#[test]
	fn verify_transaction_finalized_rejects_finalized_header_uncle() {
		custom_test_ext(genesis(), validators_addresses(3)).execute_with(|| {
			let mut finalized_header_uncle = example_header_parent();
			finalized_header_uncle.timestamp = 1;
			let finalized_header_uncle_hash = finalized_header_uncle.compute_hash();

			let mut storage = BridgeStorage::<TestRuntime>::new();
			insert_header(&mut storage, example_header_parent());
			insert_header(&mut storage, finalized_header_uncle);
			insert_header(&mut storage, example_header());
			storage.finalize_headers(Some(example_header().compute_id()), None);
			assert_eq!(
				verify_transaction_finalized(&storage, finalized_header_uncle_hash, 0, &vec![example_tx()],),
				false,
			);
		});
	}

	#[test]
	fn verify_transaction_finalized_rejects_invalid_proof() {
		custom_test_ext(example_header(), validators_addresses(3)).execute_with(|| {
			let storage = BridgeStorage::<TestRuntime>::new();
			assert_eq!(
				verify_transaction_finalized(
					&storage,
					example_header().compute_hash(),
					0,
					&vec![example_tx(), example_tx(),],
				),
				false,
			);
		});
	}
>>>>>>> 0c4af28e
}<|MERGE_RESOLUTION|>--- conflicted
+++ resolved
@@ -19,11 +19,7 @@
 use crate::finality::{CachedFinalityVotes, FinalityVotes};
 use codec::{Decode, Encode};
 use frame_support::{decl_module, decl_storage, traits::Get};
-<<<<<<< HEAD
-use primitives::{Address, Header, HeaderId, Receipt, H256, U256};
-=======
 use primitives::{Address, Header, HeaderId, RawTransaction, Receipt, H256, U256};
->>>>>>> 0c4af28e
 use sp_runtime::{
 	transaction_validity::{
 		InvalidTransaction, TransactionLongevity, TransactionPriority, TransactionSource, TransactionValidity,
@@ -297,7 +293,6 @@
 	/// It is the storage duty to ensure that unfinalized headers that have
 	/// scheduled changes won't be pruned until they or their competitors
 	/// are finalized.
-<<<<<<< HEAD
 	fn finalize_headers(&mut self, finalized: Option<HeaderId>, prune_end: u64);
 }
 
@@ -313,9 +308,7 @@
 	/// has scheduled validators set change, then the module won't prune any blocks with
 	/// number >= N even if strategy allows that.
 	fn pruning_upper_bound(best_number: u64, best_finalized_number: u64) -> u64;
-=======
-	fn finalize_headers(&mut self, finalized: Option<HeaderId>, prune_end: Option<u64>);
->>>>>>> 0c4af28e
+
 }
 
 /// Callbacks for header submission rewards/penalties.
@@ -346,13 +339,6 @@
 pub trait Trait: frame_system::Trait {
 	/// Aura configuration.
 	type AuraConfiguration: Get<AuraConfiguration>;
-	/// Interval (in blocks) for for finality votes caching.
-	/// If None, cache is disabled.
-	///
-	/// Ideally, this should either be None (when we are sure that there won't
-	/// be any significant finalization delays), or something that is bit larger
-	/// than average finalization delay.
-	type FinalityVotesCachingInterval: Get<Option<u64>>;
 	/// Validators configuration.
 	type ValidatorsConfiguration: Get<validators::ValidatorsConfiguration>;
 
@@ -780,8 +766,6 @@
 			}
 		}
 
-<<<<<<< HEAD
-=======
 		frame_support::debug::trace!(
 			target: "runtime",
 			"Inserting PoA header: ({}, {})",
@@ -789,7 +773,6 @@
 			header.id.hash,
 		);
 
->>>>>>> 0c4af28e
 		let last_signal_block = header.context.last_signal_block();
 		HeadersByNumber::append(header.id.number, header.id.hash);
 		Headers::<T>::insert(
@@ -804,11 +787,7 @@
 		);
 	}
 
-<<<<<<< HEAD
 	fn finalize_headers(&mut self, finalized: Option<HeaderId>, prune_end: u64) {
-=======
-	fn finalize_headers(&mut self, finalized: Option<HeaderId>, prune_end: Option<u64>) {
->>>>>>> 0c4af28e
 		// remember just finalized block
 		let finalized_number = finalized
 			.as_ref()
@@ -896,8 +875,6 @@
 	use crate::mock::{
 		block_i, custom_block_i, custom_test_ext, genesis, insert_header, validators, validators_addresses, TestRuntime,
 	};
-<<<<<<< HEAD
-=======
 	use primitives::compute_merkle_root;
 
 	fn example_tx() -> Vec<u8> {
@@ -919,7 +896,6 @@
 		header.parent_hash = genesis().compute_hash();
 		header
 	}
->>>>>>> 0c4af28e
 
 	fn with_headers_to_prune<T>(f: impl Fn(BridgeStorage<TestRuntime>) -> T) -> T {
 		custom_test_ext(genesis(), validators_addresses(3)).execute_with(|| {
@@ -1112,11 +1088,7 @@
 				oldest_unpruned_block: interval - 1,
 				oldest_block_to_keep: interval - 1,
 			});
-<<<<<<< HEAD
 			storage.finalize_headers(None, interval + 1);
-=======
-			storage.finalize_headers(None, Some(interval + 1));
->>>>>>> 0c4af28e
 			assert_eq!(FinalityCache::<TestRuntime>::get(&header_with_entry_hash), None);
 		});
 	}
@@ -1179,8 +1151,6 @@
 			);
 		});
 	}
-<<<<<<< HEAD
-=======
 
 	#[test]
 	fn verify_transaction_finalized_works_for_best_finalized_header() {
@@ -1199,7 +1169,7 @@
 			let mut storage = BridgeStorage::<TestRuntime>::new();
 			insert_header(&mut storage, example_header_parent());
 			insert_header(&mut storage, example_header());
-			storage.finalize_headers(Some(example_header().compute_id()), None);
+			storage.finalize_headers(Some(example_header().compute_id()), 0);
 			assert_eq!(
 				verify_transaction_finalized(&storage, example_header_parent().compute_hash(), 0, &vec![example_tx()],),
 				true,
@@ -1253,7 +1223,7 @@
 			insert_header(&mut storage, example_header_parent());
 			insert_header(&mut storage, example_header());
 			insert_header(&mut storage, finalized_header_sibling);
-			storage.finalize_headers(Some(example_header().compute_id()), None);
+			storage.finalize_headers(Some(example_header().compute_id()), 0);
 			assert_eq!(
 				verify_transaction_finalized(&storage, finalized_header_sibling_hash, 0, &vec![example_tx()],),
 				false,
@@ -1272,7 +1242,7 @@
 			insert_header(&mut storage, example_header_parent());
 			insert_header(&mut storage, finalized_header_uncle);
 			insert_header(&mut storage, example_header());
-			storage.finalize_headers(Some(example_header().compute_id()), None);
+			storage.finalize_headers(Some(example_header().compute_id()), 0);
 			assert_eq!(
 				verify_transaction_finalized(&storage, finalized_header_uncle_hash, 0, &vec![example_tx()],),
 				false,
@@ -1295,5 +1265,4 @@
 			);
 		});
 	}
->>>>>>> 0c4af28e
 }