--- conflicted
+++ resolved
@@ -51,11 +51,7 @@
 
 /// Finality votes for given block.
 #[derive(RuntimeDebug, Decode, Encode)]
-<<<<<<< HEAD
-#[cfg_attr(test, derive(Clone, Default, PartialEq))]
-=======
 #[cfg_attr(test, derive(Clone, PartialEq))]
->>>>>>> 0c4af28e
 pub struct FinalityVotes<Submitter> {
 	/// Number of votes per each validator.
 	pub votes: BTreeMap<Address, u64>,
@@ -154,14 +150,7 @@
 	// so the only thing we need to do is:
 	// 1) remove votes from blocks that have been finalized after B has been inserted;
 	// 2) add votes from B descendants
-<<<<<<< HEAD
-	let mut votes = cached_votes.votes.unwrap_or_else(|| FinalityVotes {
-		votes: BTreeMap::new(),
-		ancestry: VecDeque::new(),
-	});
-=======
 	let mut votes = cached_votes.votes.unwrap_or_default();
->>>>>>> 0c4af28e
 
 	// remove votes from finalized blocks
 	while let Some(old_ancestor) = votes.ancestry.pop_front() {
@@ -256,8 +245,6 @@
 		.map(|public| public_to_address(&public))
 }
 
-<<<<<<< HEAD
-=======
 impl<Submitter> Default for FinalityVotes<Submitter> {
 	fn default() -> Self {
 		FinalityVotes {
@@ -267,7 +254,6 @@
 	}
 }
 
->>>>>>> 0c4af28e
 #[cfg(test)]
 mod tests {
 	use super::*;
