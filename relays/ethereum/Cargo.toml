--- conflicted
+++ resolved
@@ -28,11 +28,8 @@
 rustc-hex = "2.0.1"
 serde = { version = "1.0", features = ["derive"] }
 serde_json = "1.0.56"
-<<<<<<< HEAD
+sysinfo = "0.14"
 sp-currency-exchange = { path = "../../primitives/currency-exchange" }
-=======
-sysinfo = "0.14"
->>>>>>> a5b3df9b
 sp-bridge-eth-poa = { path = "../../primitives/ethereum-poa" }
 time = "0.2"
 web3 = "0.13"
